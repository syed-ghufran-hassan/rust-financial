<<<<<<< HEAD
# Crate rust-financial

Model for provider-neutral financial data, with implementation for IEX
=======
# Project rust-financial

A comprehensive data model for various financial data, with implementation 
using IEX.

The purpose of this project is to construct a comprehensive data model, not of 
a specific API but the _right_ model we would hope to see. This model can
then be populated using requests described with traits and implemented by
a given service provider. Thus, clients can use the common data model with
Rust-native types and idioms but switch in different providers for different
data types, markets, or qualities of service.

## Library fin_model

This library only provides types and traits that can be implemented by a 
`Provider` that executes requests for financial data such as price quotes,
analyst data, or company information. In the model we use the term _request
trait_ to indicate a trait that contains functions that make a request for
data and which use the common `RequestResult` response. 

* `fin_model` core library and composable types
* `::analysis` analyst data, `Ratings`, `PriceTarget`, and `EPSConsensus`
* `::quote` market quotes, `Quote`, and `QuotePrice`
* `::request` result types for requests
* `::provider` the core trait implemented by providers of the request traits

## Library fin_iex

This is an implementation of a number of the _request traits_ in `fin_model`
calling the [IEX Cloud](https://iexcloud.io/).

* `fin_iex` simply exports the `IEXProvider` type from `::provider`
* `::provider` provides an implementation of the `Provider` trait and a set of 
  request traits from `fin_model`
>>>>>>> c06c8515
<|MERGE_RESOLUTION|>--- conflicted
+++ resolved
@@ -1,8 +1,3 @@
-<<<<<<< HEAD
-# Crate rust-financial
-
-Model for provider-neutral financial data, with implementation for IEX
-=======
 # Project rust-financial
 
 A comprehensive data model for various financial data, with implementation 
@@ -36,5 +31,4 @@
 
 * `fin_iex` simply exports the `IEXProvider` type from `::provider`
 * `::provider` provides an implementation of the `Provider` trait and a set of 
-  request traits from `fin_model`
->>>>>>> c06c8515
+  request traits from `fin_model`